// Copyright 2016 PingCAP, Inc.
//
// Licensed under the Apache License, Version 2.0 (the "License");
// you may not use this file except in compliance with the License.
// You may obtain a copy of the License at
//
//     http://www.apache.org/licenses/LICENSE-2.0
//
// Unless required by applicable law or agreed to in writing, software
// distributed under the License is distributed on an "AS IS" BASIS,
// See the License for the specific language governing permissions and
// limitations under the License.

use std::sync::Arc;
use std::sync::mpsc::{self, Receiver as StdReceiver, TryRecvError};
use std::rc::Rc;
use std::cell::RefCell;
use std::collections::BTreeMap;
use std::boxed::Box;
use std::collections::Bound::{Excluded, Unbounded};
use std::time::{Duration, Instant};
use std::thread;
use std::u64;

use rocksdb::DB;
use mio::{self, EventLoop, EventLoopBuilder, Sender};
use protobuf;
use fs2;
use uuid::Uuid;
use time::{self, Timespec};

use kvproto::raft_serverpb::{RaftMessage, RaftSnapshotData, RaftTruncatedState, RegionLocalState,
                             PeerState};
use kvproto::eraftpb::{ConfChangeType, MessageType};
use kvproto::pdpb::StoreStats;
use util::{HandyRwLock, SlowTimer, duration_to_sec, escape};
use pd::PdClient;
use kvproto::raft_cmdpb::{AdminCmdType, AdminRequest, StatusCmdType, StatusResponse,
                          RaftCmdRequest, RaftCmdResponse};
use protobuf::Message;
use raft::{self, SnapshotStatus, INVALID_INDEX};
use raftstore::{Result, Error};
use kvproto::metapb;
use util::worker::{Worker, Scheduler};
use util::transport::SendCh;
use util::{rocksdb, HashMap, HashSet};
use storage::{CF_DEFAULT, CF_LOCK, CF_WRITE};

use super::worker::{SplitCheckRunner, SplitCheckTask, RegionTask, RegionRunner, CompactTask,
                    CompactRunner, RaftlogGcTask, RaftlogGcRunner, PdRunner, PdTask,
                    ConsistencyCheckTask, ConsistencyCheckRunner, ApplyTask, ApplyRunner,
                    ApplyTaskRes};
use super::worker::apply::{ExecResult, ChangePeer};
use super::{util, Msg, Tick, SnapshotStatusMsg, SnapManager};
use super::keys::{self, enc_start_key, enc_end_key, data_end_key, data_key};
use super::engine::{Iterable, Peekable, Snapshot as EngineSnapshot};
use super::config::Config;
use super::peer::{self, Peer, ProposalMeta, StaleState, ConsistencyState, ReadyContext};
use super::peer_storage::ApplySnapResult;
use super::msg::Callback;
use super::cmd_resp::{bind_uuid, bind_term, bind_error};
use super::transport::Transport;
use super::metrics::*;
use super::engine_metrics::*;
use super::local_metrics::RaftMetrics;
use prometheus::local::LocalHistogram;

type Key = Vec<u8>;

const MIO_TICK_RATIO: u64 = 10;

// A helper structure to bundle all channels for messages to `Store`.
pub struct StoreChannel {
    pub sender: Sender<Msg>,
    pub snapshot_status_receiver: StdReceiver<SnapshotStatusMsg>,
}

pub struct Store<T, C: 'static> {
    cfg: Rc<Config>,
    engine: Arc<DB>,
    store: metapb::Store,
    sendch: SendCh<Msg>,

    sent_snapshot_count: u64,
    snapshot_status_receiver: StdReceiver<SnapshotStatusMsg>,

    // region_id -> peers
    region_peers: HashMap<u64, Peer>,
    pending_raft_groups: HashSet<u64>,
    // region end key -> region id
    region_ranges: BTreeMap<Key, u64>,
    pending_regions: Vec<metapb::Region>,
    split_check_worker: Worker<SplitCheckTask>,
    region_worker: Worker<RegionTask>,
    raftlog_gc_worker: Worker<RaftlogGcTask>,
    compact_worker: Worker<CompactTask>,
    pd_worker: Worker<PdTask>,
    consistency_check_worker: Worker<ConsistencyCheckTask>,

    pub apply_worker: Worker<ApplyTask>,
    apply_res_receiver: Option<StdReceiver<ApplyTaskRes>>,

    trans: T,
    pd_client: Arc<C>,

    peer_cache: Rc<RefCell<HashMap<u64, metapb::Peer>>>,

    snap_mgr: SnapManager,

    raft_metrics: RaftMetrics,

    tag: String,

    start_time: Timespec,
    is_busy: bool,

    region_written_bytes: LocalHistogram,
    region_written_keys: LocalHistogram,
}

pub fn create_event_loop<T, C>(cfg: &Config) -> Result<EventLoop<Store<T, C>>>
    where T: Transport,
          C: PdClient
{
    let mut builder = EventLoopBuilder::new();
    // To make raft base tick more accurate, timer tick should be small enough.
    builder.timer_tick(Duration::from_millis(cfg.raft_base_tick_interval / MIO_TICK_RATIO));
    builder.notify_capacity(cfg.notify_capacity);
    builder.messages_per_tick(cfg.messages_per_tick);
    let event_loop = try!(builder.build());
    Ok(event_loop)
}

pub fn delete_file_in_range(db: &DB, start_key: &[u8], end_key: &[u8]) -> Result<()> {
    if start_key >= end_key {
        return Ok(());
    }

    for cf in db.cf_names() {
        let handle = try!(rocksdb::get_cf_handle(db, cf));
        try!(db.delete_file_in_range_cf(handle, start_key, end_key));
    }

    Ok(())
}

impl<T, C> Store<T, C> {
    pub fn new(ch: StoreChannel,
               meta: metapb::Store,
               cfg: Config,
               engine: Arc<DB>,
               trans: T,
               pd_client: Arc<C>,
               mgr: SnapManager)
               -> Result<Store<T, C>> {
        // TODO: we can get cluster meta regularly too later.
        try!(cfg.validate());

        let sendch = SendCh::new(ch.sender, "raftstore");
        let peer_cache = HashMap::default();
        let tag = format!("[store {}]", meta.get_id());

        let mut s = Store {
            cfg: Rc::new(cfg),
            store: meta,
            engine: engine,
            sendch: sendch,
            sent_snapshot_count: 0,
            snapshot_status_receiver: ch.snapshot_status_receiver,
            region_peers: HashMap::default(),
            pending_raft_groups: HashSet::default(),
            split_check_worker: Worker::new("split check worker"),
            region_worker: Worker::new("snapshot worker"),
            raftlog_gc_worker: Worker::new("raft gc worker"),
            compact_worker: Worker::new("compact worker"),
            pd_worker: Worker::new("pd worker"),
            consistency_check_worker: Worker::new("consistency check worker"),
            apply_worker: Worker::new("apply worker"),
            apply_res_receiver: None,
            region_ranges: BTreeMap::new(),
            pending_regions: vec![],
            trans: trans,
            pd_client: pd_client,
            peer_cache: Rc::new(RefCell::new(peer_cache)),
            snap_mgr: mgr,
            raft_metrics: RaftMetrics::default(),
            tag: tag,
            start_time: time::get_time(),
            is_busy: false,
            region_written_bytes: REGION_WRITTEN_BYTES_HISTOGRAM.local(),
            region_written_keys: REGION_WRITTEN_KEYS_HISTOGRAM.local(),
        };
        try!(s.init());
        Ok(s)
    }

    /// Initialize this store. It scans the db engine, loads all regions
    /// and their peers from it, and schedules snapshot worker if neccessary.
    /// WARN: This store should not be used before initialized.
    fn init(&mut self) -> Result<()> {
        // Scan region meta to get saved regions.
        let start_key = keys::REGION_META_MIN_KEY;
        let end_key = keys::REGION_META_MAX_KEY;
        let engine = self.engine.clone();
        let mut total_count = 0;
        let mut tomebstone_count = 0;
        let mut applying_count = 0;

        let t = Instant::now();
        try!(engine.scan(start_key,
                         end_key,
                         false,
                         &mut |key, value| {
            let (region_id, suffix) = try!(keys::decode_region_meta_key(key));
            if suffix != keys::REGION_STATE_SUFFIX {
                return Ok(true);
            }

            total_count += 1;

            let local_state = try!(protobuf::parse_from_bytes::<RegionLocalState>(value));
            let region = local_state.get_region();
            if local_state.get_state() == PeerState::Tombstone {
                tomebstone_count += 1;
                debug!("region {:?} is tombstone in store {}",
                       region,
                       self.store_id());
                return Ok(true);
            }
            let mut peer = try!(Peer::create(self, region));

            if local_state.get_state() == PeerState::Applying {
                applying_count += 1;
                info!("region {:?} is applying in store {}",
                      local_state.get_region(),
                      self.store_id());
                peer.mut_store().schedule_applying_snapshot();
            }

            self.region_ranges.insert(enc_end_key(region), region_id);
            // No need to check duplicated here, because we use region id as the key
            // in DB.
            self.region_peers.insert(region_id, peer);
            Ok(true)
        }));

        info!("{} starts with {} regions, including {} tombstones and {} applying \
               regions, takes {:?}",
              self.tag,
              total_count,
              tomebstone_count,
              applying_count,
              t.elapsed());

        try!(self.clean_up());

        Ok(())
    }

    /// `clean_up` clean up all possible garbage data.
    fn clean_up(&mut self) -> Result<()> {
        let t = Instant::now();
        let mut last_start_key = keys::data_key(b"");
        for region_id in self.region_ranges.values() {
            let region = self.region_peers[region_id].region();
            let start_key = keys::enc_start_key(region);
            // TODO: use delete_range once #1250 is resolved.
            try!(delete_file_in_range(&self.engine, &last_start_key, &start_key));
            last_start_key = keys::enc_end_key(region);
        }

        // TODO: use delete_range once #1250 is resolved.
        try!(delete_file_in_range(&self.engine, &last_start_key, keys::DATA_MAX_KEY));

        info!("{} cleans up garbage data, takes {:?}",
              self.tag,
              t.elapsed());
        Ok(())
    }

    pub fn get_sendch(&self) -> SendCh<Msg> {
        self.sendch.clone()
    }

    #[inline]
    pub fn get_snap_mgr(&self) -> SnapManager {
        self.snap_mgr.clone()
    }

    pub fn snap_scheduler(&self) -> Scheduler<RegionTask> {
        self.region_worker.scheduler()
    }

    pub fn apply_scheduler(&self) -> Scheduler<ApplyTask> {
        self.apply_worker.scheduler()
    }

    pub fn engine(&self) -> Arc<DB> {
        self.engine.clone()
    }

    pub fn store_id(&self) -> u64 {
        self.store.get_id()
    }

    pub fn get_peers(&self) -> &HashMap<u64, Peer> {
        &self.region_peers
    }

    pub fn config(&self) -> Rc<Config> {
        self.cfg.clone()
    }

    pub fn peer_cache(&self) -> Rc<RefCell<HashMap<u64, metapb::Peer>>> {
        self.peer_cache.clone()
    }

    fn poll_snapshot_status(&mut self) {
        if self.sent_snapshot_count == 0 {
            return;
        }

        // Poll all snapshot messages and handle them.
        loop {
            match self.snapshot_status_receiver.try_recv() {
                Ok(SnapshotStatusMsg { region_id, to_peer_id, status }) => {
                    // Report snapshot status to the corresponding peer.
                    self.report_snapshot_status(region_id, to_peer_id, status);
                }
                Err(TryRecvError::Empty) => {
                    // The snapshot status receiver channel is empty
                    return;
                }
                Err(e) => {
                    error!("{} unexpected error {:?} when receive from snapshot channel",
                           self.tag,
                           e);
                    return;
                }
            }
        }
    }

    fn report_snapshot_status(&mut self, region_id: u64, to_peer_id: u64, status: SnapshotStatus) {
        self.sent_snapshot_count -= 1;
        if let Some(mut peer) = self.region_peers.get_mut(&region_id) {
            let to_peer = match self.peer_cache.borrow().get(&to_peer_id).cloned() {
                Some(peer) => peer,
                None => {
                    // If to_peer is gone, ignore this snapshot status
                    warn!("[region {}] peer {} not found, ignore snapshot status {:?}",
                          region_id,
                          to_peer_id,
                          status);
                    return;
                }
            };
            info!("[region {}] report snapshot status {:?} {:?}",
                  region_id,
                  to_peer,
                  status);
            peer.raft_group.report_snapshot(to_peer_id, status)
        }
    }
}

impl<T: Transport, C: PdClient> Store<T, C> {
    pub fn run(&mut self, event_loop: &mut EventLoop<Self>) -> Result<()> {
        try!(self.snap_mgr.wl().init());

        self.register_raft_base_tick(event_loop);
        self.register_raft_gc_log_tick(event_loop);
        self.register_split_region_check_tick(event_loop);
        self.register_compact_check_tick(event_loop);
        self.register_pd_heartbeat_tick(event_loop);
        self.register_pd_store_heartbeat_tick(event_loop);
        self.register_snap_mgr_gc_tick(event_loop);
        self.register_compact_lock_cf_tick(event_loop);
        self.register_consistency_check_tick(event_loop);
        self.register_report_region_flow_tick(event_loop);

        let split_check_runner = SplitCheckRunner::new(self.sendch.clone(),
                                                       self.cfg.region_max_size,
                                                       self.cfg.region_split_size);
        box_try!(self.split_check_worker.start(split_check_runner));

        let runner = RegionRunner::new(self.engine.clone(),
                                       self.snap_mgr.clone(),
                                       self.cfg.snap_apply_batch_size);
        box_try!(self.region_worker.start(runner));

        let raftlog_gc_runner = RaftlogGcRunner;
        box_try!(self.raftlog_gc_worker.start(raftlog_gc_runner));

        let compact_runner = CompactRunner::new(self.engine.clone());
        box_try!(self.compact_worker.start(compact_runner));

        let pd_runner = PdRunner::new(self.pd_client.clone(), self.sendch.clone());
        box_try!(self.pd_worker.start(pd_runner));

        let consistency_check_runner = ConsistencyCheckRunner::new(self.sendch.clone());
        box_try!(self.consistency_check_worker.start(consistency_check_runner));

        let (tx, rx) = mpsc::channel();
        let apply_runner = ApplyRunner::new(self, tx);
        self.apply_res_receiver = Some(rx);
        box_try!(self.apply_worker.start(apply_runner));

        try!(event_loop.run(self));
        Ok(())
    }

    fn stop(&mut self) {
        info!("start to stop raftstore.");

        // Applying snapshot may take an unexpected long time.
        for peer in self.region_peers.values_mut() {
            peer.mut_store().cancel_applying_snap();
        }

        // Wait all workers finish.
        let mut handles: Vec<Option<thread::JoinHandle<()>>> = vec![];
        handles.push(self.split_check_worker.stop());
        handles.push(self.region_worker.stop());
        handles.push(self.raftlog_gc_worker.stop());
        handles.push(self.compact_worker.stop());
        handles.push(self.pd_worker.stop());
        handles.push(self.consistency_check_worker.stop());
        handles.push(self.apply_worker.stop());

        for h in handles {
            if let Some(h) = h {
                h.join().unwrap();
            }
        }

        info!("stop raftstore finished.");
    }

    fn register_raft_base_tick(&self, event_loop: &mut EventLoop<Self>) {
        // If we register raft base tick failed, the whole raft can't run correctly,
        // TODO: shutdown the store?
        if let Err(e) = register_timer(event_loop, Tick::Raft, self.cfg.raft_base_tick_interval) {
            error!("{} register raft base tick err: {:?}", self.tag, e);
        };
    }

    fn on_raft_base_tick(&mut self, event_loop: &mut EventLoop<Self>) {
        let timer = self.raft_metrics.process_tick.start_timer();
        for peer in &mut self.region_peers.values_mut() {
            // When having pending snapshot, if election timeout is met, it can't pass
            // the pending conf change check because first index has been updated to
            // a value that is larger than last index.
            if peer.is_applying_snapshot() || peer.has_pending_snapshot() {
                // need to check if snapshot is applied.
                peer.mark_to_be_checked(&mut self.pending_raft_groups);
                continue;
            }

            if peer.raft_group.tick() {
                peer.mark_to_be_checked(&mut self.pending_raft_groups);
            }

            // If this peer detects the leader is missing for a long long time,
            // it should consider itself as a stale peer which is removed from
            // the original cluster.
            // This most likely happens in the following scenario:
            // At first, there are three peer A, B, C in the cluster, and A is leader.
            // Peer B gets down. And then A adds D, E, F into the cluster.
            // Peer D becomes leader of the new cluster, and then removes peer A, B, C.
            // After all these peer in and out, now the cluster has peer D, E, F.
            // If peer B goes up at this moment, it still thinks it is one of the cluster
            // and has peers A, C. However, it could not reach A, C since they are removed
            // from the cluster or probably destroyed.
            // Meantime, D, E, F would not reach B, since it's not in the cluster anymore.
            // In this case, peer B would notice that the leader is missing for a long time,
            // and it would check with pd to confirm whether it's still a member of the cluster.
            // If not, it destroys itself as a stale peer which is removed out already.
            let max_missing_duration = self.cfg.max_leader_missing_duration;
            if let StaleState::ToValidate = peer.check_stale_state(max_missing_duration) {
                // for peer B in case 1 above
                info!("{} detects leader missing for a long time. To check with pd \
                        whether it's still valid",
                      peer.tag);
                let task = PdTask::ValidatePeer {
                    peer: peer.peer.clone(),
                    region: peer.region().clone(),
                };
                if let Err(e) = self.pd_worker.schedule(task) {
                    error!("{} failed to notify pd: {}", peer.tag, e)
                }
            }
        }

        self.poll_snapshot_status();

        timer.observe_duration();

        self.raft_metrics.flush();

        self.register_raft_base_tick(event_loop);
    }

    fn poll_apply(&mut self) {
        loop {
            match self.apply_res_receiver.as_ref().unwrap().try_recv() {
                Ok(ApplyTaskRes::Apply(res)) => {
                    let has_split = res.exec_res.iter().any(|e| {
                        match *e {
                            ExecResult::SplitRegion { .. } => true,
                            _ => false,
                        }
                    });
                    if let Some(p) = self.region_peers.get_mut(&res.region_id) {
                        debug!("{} async apply finish: {:?}", p.tag, res);
                        if p.is_applying_snapshot() {
                            panic!("{} should not applying snapshot.", p.tag);
                        }
                        p.raft_group.advance_apply(res.apply_state.get_applied_index());
                        p.mut_store().apply_state = res.apply_state;
                        if has_split {
                            p.delete_keys_hint = res.metrics.delete_keys_hint;
                            p.size_diff_hint = res.metrics.size_diff_hint as u64;
                        } else {
                            p.delete_keys_hint += res.metrics.delete_keys_hint;
                            p.size_diff_hint =
                                (p.size_diff_hint as i64 + res.metrics.size_diff_hint) as u64;
                        }
                        p.mut_store().applied_index_term = res.applied_index_term;
                        p.written_keys += res.metrics.written_keys;
                        p.written_bytes += res.metrics.written_bytes;
                        if p.has_pending_snapshot() && p.ready_to_handle_pending_snap() {
                            self.pending_raft_groups.insert(p.region().get_id());
                        }
                    }
                    self.on_ready_result(res.region_id, res.exec_res);
                }
                Ok(ApplyTaskRes::Destroy(p)) => {
                    let store_id = self.store_id();
                    self.destroy_peer(p.region_id(), util::new_peer(store_id, p.id()));
                }
                Err(TryRecvError::Empty) => break,
                Err(e) => panic!("unexpected error {:?}", e),
            }
        }
    }

    /// If target peer doesn't exist, create it.
    ///
    /// return false to indicate that target peer is in invalid state or
    /// doesn't exist and can't be created.
    fn maybe_create_peer(&mut self, region_id: u64, msg: &RaftMessage) -> Result<bool> {
        let target = msg.get_to_peer();
        // we may encounter a message with larger peer id, which means
        // current peer is stale, then we should remove current peer
        let mut has_peer = false;
        let mut async_remove = false;
        let mut stale_peer = None;
        if let Some(p) = self.region_peers.get_mut(&region_id) {
            has_peer = true;
            let target_peer_id = target.get_id();
            if p.peer_id() < target_peer_id {
                if p.is_applying_snapshot() && !p.mut_store().cancel_applying_snap() {
                    info!("[region {}] Stale peer {} is applying snapshot, will destroy next \
                           time.",
                          region_id,
                          p.peer_id());
                    return Ok(false);
                }
                stale_peer = Some(p.peer.clone());
                async_remove = p.get_store().is_initialized();
            } else if p.peer_id() > target_peer_id {
                info!("[region {}] target peer id {} is less than {}, msg maybe stale.",
                      region_id,
                      target_peer_id,
                      p.peer_id());
                return Ok(false);
            }
        }
        if let Some(p) = stale_peer {
            if async_remove {
                info!("[region {}] asking destroying stale peer {:?}",
                      region_id,
                      p);
                self.apply_worker.schedule(ApplyTask::destroy(region_id)).unwrap();
                return Ok(false);
            }
            info!("[region {}] destroying stale peer {:?}", region_id, p);
            self.destroy_peer(region_id, p);
            has_peer = false;
        }

        if has_peer {
            return Ok(true);
        }

        let message = msg.get_message();
        let msg_type = message.get_msg_type();
        if msg_type != MessageType::MsgRequestVote &&
           (msg_type != MessageType::MsgHeartbeat || message.get_commit() != INVALID_INDEX) {
            debug!("target peer {:?} doesn't exist, stale message {:?}.",
                   target,
                   msg_type);
            return Ok(false);
        }

        let start_key = data_key(msg.get_start_key());
        if let Some((_, &exist_region_id)) = self.region_ranges
            .range((Excluded(start_key), Unbounded::<Key>))
            .next() {
            let exist_region = self.region_peers[&exist_region_id].region();
            if enc_start_key(exist_region) < data_end_key(msg.get_end_key()) {
                debug!("msg {:?} is overlapped with region {:?}, ignored",
                       msg,
                       exist_region);
                return Ok(false);
            }
        }

        let peer = try!(Peer::replicate(self, region_id, target.get_id()));
        // following snapshot may overlap, should insert into region_ranges after
        // snapshot is applied.
        self.region_peers.insert(region_id, peer);
        Ok(true)
    }

    // Clippy doesn't allow hash_map contains_key followed by insert, and suggests
    // using entry().or_insert() instead, but we can't use this because creating peer
    // may fail, so we allow map_entry.
    fn on_raft_message(&mut self, mut msg: RaftMessage) -> Result<()> {
        let region_id = msg.get_region_id();
        if !self.is_raft_msg_valid(&msg) {
            return Ok(());
        }

        if msg.get_is_tombstone() {
            // we receive a message tells us to remove ourself.
            self.handle_gc_peer_msg(&msg);
            return Ok(());
        }

        if try!(self.is_msg_stale(&msg)) {
            return Ok(());
        }

        if !try!(self.maybe_create_peer(region_id, &msg)) {
            return Ok(());
        }

        if !try!(self.check_snapshot(&msg)) {
            return Ok(());
        }

        self.insert_peer_cache(msg.take_from_peer());

        let peer = self.region_peers.get_mut(&region_id).unwrap();
        try!(peer.step(msg.take_message()));

        // Add into pending raft groups for later handling ready.
        peer.mark_to_be_checked(&mut self.pending_raft_groups);

        Ok(())
    }

    // return false means the message is invalid, and can be ignored.
    fn is_raft_msg_valid(&self, msg: &RaftMessage) -> bool {
        let region_id = msg.get_region_id();
        let from = msg.get_from_peer();
        let to = msg.get_to_peer();

        debug!("[region {}] handle raft message {:?}, from {} to {}",
               region_id,
               msg.get_message().get_msg_type(),
               from.get_id(),
               to.get_id());

        if to.get_store_id() != self.store_id() {
            warn!("[region {}] store not match, to store id {}, mine {}, ignore it",
                  region_id,
                  to.get_store_id(),
                  self.store_id());
            return false;
        }

        if !msg.has_region_epoch() {
            error!("[region {}] missing epoch in raft message, ignore it",
                   region_id);
            return false;
        }

        true
    }

    fn is_msg_stale(&self, msg: &RaftMessage) -> Result<bool> {
        let region_id = msg.get_region_id();
        let from_epoch = msg.get_region_epoch();
        let is_vote_msg = msg.get_message().get_msg_type() == MessageType::MsgRequestVote;
        let from_store_id = msg.get_from_peer().get_store_id();

        // Let's consider following cases with three nodes [1, 2, 3] and 1 is leader:
        // a. 1 removes 2, 2 may still send MsgAppendResponse to 1.
        //  We should ignore this stale message and let 2 remove itself after
        //  applying the ConfChange log.
        // b. 2 is isolated, 1 removes 2. When 2 rejoins the cluster, 2 will
        //  send stale MsgRequestVote to 1 and 3, at this time, we should tell 2 to gc itself.
        // c. 2 is isolated but can communicate with 3. 1 removes 3.
        //  2 will send stale MsgRequestVote to 3, 3 should ignore this message.
        // d. 2 is isolated but can communicate with 3. 1 removes 2, then adds 4, remove 3.
        //  2 will send stale MsgRequestVote to 3, 3 should tell 2 to gc itself.
        // e. 2 is isolated. 1 adds 4, 5, 6, removes 3, 1. Now assume 4 is leader.
        //  After 2 rejoins the cluster, 2 may send stale MsgRequestVote to 1 and 3,
        //  1 and 3 will ignore this message. Later 4 will send messages to 2 and 2 will
        //  rejoin the raft group again.
        // f. 2 is isolated. 1 adds 4, 5, 6, removes 3, 1. Now assume 4 is leader, and 4 removes 2.
        //  unlike case e, 2 will be stale forever.
        // TODO: for case f, if 2 is stale for a long time, 2 will communicate with pd and pd will
        // tell 2 is stale, so 2 can remove itself.
        if let Some(peer) = self.region_peers.get(&region_id) {
            let region = peer.region();
            let epoch = region.get_region_epoch();

            if util::is_epoch_stale(from_epoch, epoch) &&
               util::find_peer(region, from_store_id).is_none() {
                // The message is stale and not in current region.
                self.handle_stale_msg(msg, epoch, is_vote_msg);
                return Ok(true);
            }

            return Ok(false);
        }

        // no exist, check with tombstone key.
        let state_key = keys::region_state_key(region_id);
        if let Some(local_state) = try!(self.engine.get_msg::<RegionLocalState>(&state_key)) {
            if local_state.get_state() != PeerState::Tombstone {
                // Maybe split, but not registered yet.
                return Err(box_err!("[region {}] region not exist but not tombstone: {:?}",
                                    region_id,
                                    local_state));
            }
            let region = local_state.get_region();
            let region_epoch = region.get_region_epoch();
            // The region in this peer is already destroyed
            if util::is_epoch_stale(from_epoch, region_epoch) {
                info!("[region {}] tombstone peer [epoch: {:?}] \
                    receive a stale message {:?}", region_id,
                    region_epoch,
                        msg,
                        );

                let not_exist = util::find_peer(region, from_store_id).is_none();
                self.handle_stale_msg(msg, region_epoch, is_vote_msg && not_exist);

                return Ok(true);
            }

            if from_epoch.get_conf_ver() == region_epoch.get_conf_ver() {
                return Err(box_err!("tombstone peer [epoch: {:?}] receive an invalid \
                                        message {:?}, ignore it",
                                    region_epoch,
                                    msg));
            }
        }

        Ok(false)
    }

    fn handle_stale_msg(&self, msg: &RaftMessage, cur_epoch: &metapb::RegionEpoch, need_gc: bool) {
        let region_id = msg.get_region_id();
        let from_peer = msg.get_from_peer();
        let to_peer = msg.get_to_peer();

        if !need_gc {
            info!("[region {}] raft message {:?} is stale, current {:?}, ignore it",
                  region_id,
                  msg,
                  cur_epoch);
            return;
        }

        info!("[region {}] raft message {:?} is stale, current {:?}, tell to gc",
              region_id,
              msg,
              cur_epoch);

        let mut gc_msg = RaftMessage::new();
        gc_msg.set_region_id(region_id);
        gc_msg.set_from_peer(to_peer.clone());
        gc_msg.set_to_peer(from_peer.clone());
        gc_msg.set_region_epoch(cur_epoch.clone());
        gc_msg.set_is_tombstone(true);
        if let Err(e) = self.trans.send(gc_msg) {
            error!("[region {}] send gc message failed {:?}", region_id, e);
        }
    }

    fn handle_gc_peer_msg(&mut self, msg: &RaftMessage) {
        let region_id = msg.get_region_id();

        let mut need_remove = false;
        let mut async_remove = true;
        if let Some(peer) = self.region_peers.get(&region_id) {
            // TODO: need checking peer id changed?
            let from_epoch = msg.get_region_epoch();
            if util::is_epoch_stale(peer.get_store().region.get_region_epoch(), from_epoch) {
                // TODO: ask pd to guarantee we are stale now.
                info!("[region {}] peer {:?} receives gc message, remove",
                      region_id,
                      msg.get_to_peer());
                need_remove = true;
                async_remove = peer.get_store().is_initialized();
            }
        }

        if need_remove {
            if async_remove {
                self.apply_worker.schedule(ApplyTask::destroy(region_id)).unwrap();
            } else {
                self.destroy_peer(region_id, msg.get_to_peer().clone());
            }
        }
    }

    fn check_snapshot(&mut self, msg: &RaftMessage) -> Result<bool> {
        let region_id = msg.get_region_id();

        // Check if we can accept the snapshot
        if self.region_peers[&region_id].get_store().is_initialized() ||
           !msg.get_message().has_snapshot() {
            return Ok(true);
        }

        let snap = msg.get_message().get_snapshot();
        let mut snap_data = RaftSnapshotData::new();
        try!(snap_data.merge_from_bytes(snap.get_data()));
        let snap_region = snap_data.take_region();
        let peer_id = msg.get_to_peer().get_id();
        if snap_region.get_peers().into_iter().all(|p| p.get_id() != peer_id) {
            info!("[region {}] {:?} doesn't contain peer {:?}, skip.",
                  snap_region.get_id(),
                  snap_region,
                  msg.get_to_peer());
            return Ok(false);
        }
        if let Some((_, &exist_region_id)) = self.region_ranges
            .range((Excluded(enc_start_key(&snap_region)), Unbounded::<Key>))
            .next() {
            let exist_region = self.region_peers[&exist_region_id].region();
            if enc_start_key(exist_region) < enc_end_key(&snap_region) {
                info!("region overlapped {:?}, {:?}", exist_region, snap_region);
                return Ok(false);
            }
        }
        for region in &self.pending_regions {
            if enc_start_key(region) < enc_end_key(&snap_region) &&
               enc_end_key(region) > enc_start_key(&snap_region) &&
               // Same region can overlap, we will apply the latest version of snapshot.
               region.get_id() != snap_region.get_id() {
                info!("pending region overlapped {:?}, {:?}", region, snap_region);
                return Ok(false);
            }
        }
        self.pending_regions.push(snap_region);

        Ok(true)
    }

    fn insert_peer_cache(&mut self, peer: metapb::Peer) {
        self.peer_cache.borrow_mut().insert(peer.get_id(), peer);
    }

    fn on_raft_ready(&mut self) {
        let t = SlowTimer::new();
        let pending_count = self.pending_raft_groups.len();
        let previous_ready_metrics = self.raft_metrics.ready.clone();
        let previous_sent_snapshot_count = self.raft_metrics.message.snapshot;

        let (wb, append_res) = {
            let mut ctx = ReadyContext::new(&mut self.raft_metrics, &self.trans, pending_count);
            for region_id in self.pending_raft_groups.drain() {
                if let Some(peer) = self.region_peers.get_mut(&region_id) {
                    peer.handle_raft_ready_append(&mut ctx);
                }
            }
            (ctx.wb, ctx.ready_res)
        };

        if !wb.is_empty() {
            self.engine.write(wb).unwrap_or_else(|e| {
                panic!("{} failed to save append result: {:?}", self.tag, e);
            });
        }

        let mut ready_results = Vec::with_capacity(append_res.len());
        for (mut ready, invoke_ctx) in append_res {
            let region_id = invoke_ctx.region_id;
            let res = self.region_peers
                .get_mut(&region_id)
                .unwrap()
                .post_raft_ready_append(&mut self.raft_metrics,
                                        &self.trans,
                                        &mut ready,
                                        invoke_ctx);
            ready_results.push((region_id, ready, res));
        }

        self.raft_metrics.append_log.observe(duration_to_sec(t.elapsed()) as f64);

        let sent_snapshot_count = self.raft_metrics.message.snapshot - previous_sent_snapshot_count;
        self.sent_snapshot_count += sent_snapshot_count;

        slow_log!(t,
                  "{} handle {} pending peers include {} ready, {} entries, {} messages and {} \
                   snapshots",
                  self.tag,
                  pending_count,
                  ready_results.capacity(),
                  self.raft_metrics.ready.append - previous_ready_metrics.append,
                  self.raft_metrics.ready.message - previous_ready_metrics.message,
                  self.raft_metrics.ready.snapshot - previous_ready_metrics.snapshot);

        for (region_id, ready, res) in ready_results {
            self.region_peers
                .get_mut(&region_id)
                .unwrap()
                .handle_raft_ready_apply(ready);
            if let Some(apply_result) = res {
                self.on_ready_apply_snapshot(apply_result);
            }
        }

        let dur = t.elapsed();
        if !self.is_busy {
            let election_timeout =
                Duration::from_millis(self.cfg.raft_base_tick_interval *
                                      self.cfg.raft_election_timeout_ticks as u64);
            if dur >= election_timeout {
                self.is_busy = true;
            }
        }

        self.raft_metrics.process_ready.observe(duration_to_sec(dur) as f64);

        slow_log!(t, "{} on {} regions raft ready", self.tag, pending_count);
    }

    fn destroy_peer(&mut self, region_id: u64, peer: metapb::Peer) {
        info!("[region {}] destroy peer {:?}", region_id, peer);
        // TODO: should we check None here?
        // Can we destroy it in another thread later?
        let mut p = self.region_peers.remove(&region_id).unwrap();
        // We can't destroy a peer which is applying snapshot.
        assert!(!p.is_applying_snapshot());

        let is_initialized = p.is_initialized();
        if let Err(e) = p.destroy() {
            // If not panic here, the peer will be recreated in the next restart,
            // then it will be gc again. But if some overlap region is created
            // before restarting, the gc action will delete the overlap region's
            // data too.
            panic!("[region {}] destroy peer {:?} in store {} err {:?}",
                   region_id,
                   peer,
                   self.store_id(),
                   e);
        }

        if is_initialized && self.region_ranges.remove(&enc_end_key(p.region())).is_none() {
            panic!("[region {}] remove peer {:?} in store {}",
                   region_id,
                   peer,
                   self.store_id());

        }
    }

    fn on_ready_change_peer(&mut self, region_id: u64, cp: ChangePeer) {
        let my_peer_id;
        let change_type = cp.conf_change.get_change_type();
        if let Some(p) = self.region_peers.get_mut(&region_id) {
            p.raft_group.apply_conf_change(&cp.conf_change);
            if cp.conf_change.get_node_id() == raft::INVALID_ID {
                // Apply failed, skip.
                return;
            }
            p.mut_store().region = cp.region;
            if p.is_leader() {
                // Notify pd immediately.
                info!("{} notify pd with change peer region {:?}",
                      p.tag,
                      p.region());
                p.heartbeat_pd(&self.cfg, &self.pd_worker);
            }

            match change_type {
                ConfChangeType::AddNode => {
                    // Add this peer to cache.
                    let peer = cp.peer.clone();
                    p.peer_heartbeats.insert(peer.get_id(), Instant::now());
                    self.peer_cache.borrow_mut().insert(peer.get_id(), peer);
                }
                ConfChangeType::RemoveNode => {
                    // Remove this peer from cache.
                    p.peer_heartbeats.remove(&cp.peer.get_id());
                    self.peer_cache.borrow_mut().remove(&cp.peer.get_id());
                }
            }

            my_peer_id = p.peer_id();
        } else {
            panic!("{} missing region {}", self.tag, region_id);
        }

        let peer = cp.peer;

        // We only care remove itself now.
        if change_type == ConfChangeType::RemoveNode && peer.get_store_id() == self.store_id() {
            if my_peer_id == peer.get_id() {
                self.destroy_peer(region_id, peer)
            } else {
                panic!("{} trying to remove unknown peer {:?}", self.tag, peer);
            }
        }
    }

    fn on_ready_compact_log(&mut self,
                            region_id: u64,
                            first_index: u64,
                            state: RaftTruncatedState) {
        let mut peer = self.region_peers.get_mut(&region_id).unwrap();
        let total_cnt = peer.last_ready_idx - first_index;
        // the size of current CompactLog command can be ignored.
        let remain_cnt = peer.last_ready_idx - state.get_index() - 1;
        peer.raft_log_size_hint = peer.raft_log_size_hint * remain_cnt / total_cnt;
        let task = RaftlogGcTask {
            engine: peer.get_store().get_engine().clone(),
            region_id: peer.get_store().get_region_id(),
            start_idx: peer.last_compacted_idx,
            end_idx: state.get_index() + 1,
        };
        peer.last_compacted_idx = task.end_idx;
        if let Err(e) = self.raftlog_gc_worker.schedule(task) {
            error!("[region {}] failed to schedule compact task: {}",
                   region_id,
                   e);
        }
    }

    fn on_ready_split_region(&mut self,
                             region_id: u64,
                             left: metapb::Region,
                             right: metapb::Region) {
        self.region_peers.get_mut(&region_id).unwrap().mut_store().region = left.clone();
        for peer in right.get_peers() {
            // Add this peer to cache.
            self.peer_cache.borrow_mut().insert(peer.get_id(), peer.clone());
        }
        let new_region_id = right.get_id();
        if let Some(peer) = self.region_peers.get(&new_region_id) {
            // Add new peers to cache.
            for meta in right.get_peers() {
                self.peer_cache.borrow_mut().insert(meta.get_id(), meta.to_owned());
            }
            // If the store received a raft msg with the new region raft group
            // before splitting, it will creates a uninitialized peer.
            // We can remove this uninitialized peer directly.
            if peer.get_store().is_initialized() {
                panic!("duplicated region {} for split region", new_region_id);
            }
        }

        match Peer::create(self, &right) {
            Err(e) => {
                // peer information is already written into db, can't recover.
                // there is probably a bug.
                panic!("create new split region {:?} err {:?}", right, e);
            }
            Ok(mut new_peer) => {
                // If this peer is the leader of the region before split, it's intuitional for
                // it to become the leader of new split region.
                // The ticks are accelerated here, so that the peer for the new split region
                // comes to campaign earlier than the other follower peers. And then it's more
                // likely for this peer to become the leader of the new split region.
                // If the other follower peers applies logs too slowly, they may fail to vote the
                // `MsgRequestVote` from this peer on its campaign.
                // In this worst case scenario, the new split raft group will not be available
                // since there is no leader established during one election timeout after the split.
                let is_leader = self.region_peers[&region_id].is_leader();
<<<<<<< HEAD
                let my_id = new_peer.peer_id();
                if right.get_peers().into_iter().all(|p| p.get_id() >= my_id) {
                    if right.get_peers().len() > 1 {
                        new_peer.raft_group.raft.term -= 1;
                        new_peer.raft_group.raft.become_candidate();
                        new_peer.raft_group.raft.become_leader();
                    }
                } else if is_leader && right.get_peers().len() > 1 {
                    for _ in 0..self.cfg.accelerate_campaign_after_split_ticks() {
=======
                if is_leader && right.get_peers().len() > 1 {
                    for _ in 0..new_peer.accelerate_campaign_ticks() {
>>>>>>> e4e84b6c
                        new_peer.raft_group.tick();
                    }
                }
                if is_leader {
                    // Notify pd immediately to let it update the region meta.
                    let left = &self.region_peers[&region_id];
                    self.report_split_pd(left, &new_peer);
                }

                // Insert new regions and validation
                info!("insert new regions left: {:?}, right:{:?}", left, right);
                if self.region_ranges
                    .insert(enc_end_key(&left), left.get_id())
                    .is_some() {
                    panic!("region should not exist, {:?}", left);
                }
                if self.region_ranges
                    .insert(enc_end_key(&right), new_region_id)
                    .is_none() {
                    panic!("region should exist, {:?}", right);
                }
                new_peer.size_diff_hint = self.cfg.region_check_size_diff;
                self.apply_worker.schedule(ApplyTask::register(&new_peer)).unwrap();
                self.region_peers.insert(new_region_id, new_peer);
            }
        }
    }

    fn report_split_pd(&self, left: &Peer, right: &Peer) {
        let left_region = left.region();
        let right_region = right.region();

        info!("notify pd with split left {:?}, right {:?}",
              left_region,
              right_region);
        left.heartbeat_pd(&self.cfg, &self.pd_worker);
        right.heartbeat_pd(&self.cfg, &self.pd_worker);

        // Now pd only uses ReportSplit for history operation show,
        // so we send it independently here.
        let task = PdTask::ReportSplit {
            left: left_region.clone(),
            right: right_region.clone(),
        };

        if let Err(e) = self.pd_worker.schedule(task) {
            error!("{} failed to notify pd: {}", self.tag, e);
        }
    }

    fn on_ready_apply_snapshot(&mut self, apply_result: ApplySnapResult) {
        let prev_region = apply_result.prev_region;
        let region = apply_result.region;
        let region_id = region.get_id();

        info!("[region {}] snapshot for region {:?} is applied",
              region_id,
              region);

        if !prev_region.get_peers().is_empty() {
            info!("[region {}] region changed from {:?} -> {:?} after applying snapshot",
                  region_id,
                  prev_region,
                  region);
            // we have already initialized the peer, so it must exist in region_ranges.
            if self.region_ranges.remove(&enc_end_key(&prev_region)).is_none() {
                panic!("[region {}] region should exist {:?}",
                       region_id,
                       prev_region);
            }
        }

        self.region_ranges.insert(enc_end_key(&region), region.get_id());
    }

    fn on_ready_result(&mut self, region_id: u64, exec_results: Vec<ExecResult>) {
        // handle executing committed log results
        for result in exec_results {
            match result {
                ExecResult::ChangePeer(cp) => self.on_ready_change_peer(region_id, cp),
                ExecResult::CompactLog { first_index, state } => {
                    self.on_ready_compact_log(region_id, first_index, state)
                }
                ExecResult::SplitRegion { left, right } => {
                    self.on_ready_split_region(region_id, left, right)
                }
                ExecResult::ComputeHash { region, index, snap } => {
                    self.on_ready_compute_hash(region, index, snap)
                }
                ExecResult::VerifyHash { index, hash } => {
                    self.on_ready_verify_hash(region_id, index, hash)
                }
            }
        }
    }

    fn propose_raft_command(&mut self, msg: RaftCmdRequest, cb: Callback) {
        let mut resp = RaftCmdResponse::new();
        let uuid: Uuid = match util::get_uuid_from_req(&msg) {
            None => {
                bind_error(&mut resp, Error::Other("missing request uuid".into()));
                return cb.call_box((resp,));
            }
            Some(uuid) => {
                bind_uuid(&mut resp, uuid);
                uuid
            }
        };

        if let Err(e) = self.validate_store_id(&msg) {
            bind_error(&mut resp, e);
            return cb.call_box((resp,));
        }

        if msg.has_status_request() {
            // For status commands, we handle it here directly.
            match self.execute_status_command(msg) {
                Err(e) => bind_error(&mut resp, e),
                Ok(status_resp) => resp = status_resp,
            };
            return cb.call_box((resp,));
        }

        if let Err(e) = self.validate_region(&msg) {
            bind_error(&mut resp, e);
            return cb.call_box((resp,));
        }

        // Note:
        // The peer that is being checked is a leader. It might step down to be a follower later. It
        // doesn't matter whether the peer is a leader or not. If it's not a leader, the proposing
        // command log entry can't be committed.

        let region_id = msg.get_header().get_region_id();
        let mut peer = self.region_peers.get_mut(&region_id).unwrap();
        let term = peer.term();
        bind_term(&mut resp, term);
        let meta = ProposalMeta {
            uuid: uuid,
            term: term,
            renew_lease_time: None,
        };
        if peer.propose(meta, cb, msg, resp, &mut self.raft_metrics.propose) {
            peer.mark_to_be_checked(&mut self.pending_raft_groups);
        }

        // TODO: add timeout, if the command is not applied after timeout,
        // we will call the callback with timeout error.
    }

    fn validate_store_id(&self, msg: &RaftCmdRequest) -> Result<()> {
        let store_id = msg.get_header().get_peer().get_store_id();
        if store_id != self.store.get_id() {
            return Err(Error::StoreNotMatch(store_id, self.store.get_id()));
        }
        Ok(())
    }

    fn validate_region(&self, msg: &RaftCmdRequest) -> Result<()> {
        let region_id = msg.get_header().get_region_id();
        let peer_id = msg.get_header().get_peer().get_id();

        let peer = match self.region_peers.get(&region_id) {
            Some(peer) => peer,
            None => return Err(Error::RegionNotFound(region_id)),
        };
        if !peer.is_leader() {
            return Err(Error::NotLeader(region_id, peer.get_peer_from_cache(peer.leader_id())));
        }
        if peer.peer_id() != peer_id {
            return Err(box_err!("mismatch peer id {} != {}", peer.peer_id(), peer_id));
        }

        let header = msg.get_header();
        // If header's term is 2 verions behind current term, leadership may have been changed away.
        if header.get_term() > 0 && peer.term() > header.get_term() + 1 {
            return Err(Error::StaleCommand);
        }

        let res = peer::check_epoch(peer.region(), msg);
        if let Err(Error::StaleEpoch(msg, mut new_regions)) = res {
            // Attach the next region which might be split from the current region. But it doesn't
            // matter if the next region is not split from the current region. If the region meta
            // received by the TiKV driver is newer than the meta cached in the driver, the meta is
            // updated.
            if let Some((_, &next_region_id)) = self.region_ranges
                .range((Excluded(enc_end_key(peer.region())), Unbounded::<Key>))
                .next() {
                let next_region = self.region_peers[&next_region_id].region();
                new_regions.push(next_region.to_owned());
            }
            return Err(Error::StaleEpoch(msg, new_regions));
        }
        res
    }

    fn register_raft_gc_log_tick(&self, event_loop: &mut EventLoop<Self>) {
        if let Err(e) = register_timer(event_loop,
                                       Tick::RaftLogGc,
                                       self.cfg.raft_log_gc_tick_interval) {
            // If failed, we can't cleanup the raft log regularly.
            // Although the log size will grow larger and larger, it doesn't affect
            // whole raft logic, and we can send truncate log command to compact it.
            error!("{} register raft gc log tick err: {:?}", self.tag, e);
        };
    }

    fn register_report_region_flow_tick(&self, event_loop: &mut EventLoop<Self>) {
        if let Err(e) = register_timer(event_loop,
                                       Tick::ReportRegionFlow,
                                       self.cfg.report_region_flow_interval) {
            error!("{} register raft gc log tick err: {:?}", self.tag, e);
        };
    }

    fn on_report_region_flow(&mut self, event_loop: &mut EventLoop<Self>) {
        for peer in self.region_peers.values_mut() {
            if !peer.is_leader() {
                peer.written_bytes = 0;
                peer.written_keys = 0;
                continue;
            }

            self.region_written_bytes.observe(peer.written_bytes as f64);
            self.region_written_keys.observe(peer.written_keys as f64);
            peer.written_bytes = 0;
            peer.written_keys = 0;
        }
        self.region_written_bytes.flush();
        self.region_written_keys.flush();

        self.register_report_region_flow_tick(event_loop);
    }

    #[allow(if_same_then_else)]
    fn on_raft_gc_log_tick(&mut self, event_loop: &mut EventLoop<Self>) {
        let mut total_gc_logs = 0;

        for (&region_id, peer) in &mut self.region_peers {
            if !peer.is_leader() {
                continue;
            }

            // Leader will replicate the compact log command to followers,
            // If we use current replicated_index (like 10) as the compact index,
            // when we replicate this log, the newest replicated_index will be 11,
            // but we only compact the log to 10, not 11, at that time,
            // the first index is 10, and replicated_index is 11, with an extra log,
            // and we will do compact again with compact index 11, in cycles...
            // So we introduce a threshold, if replicated index - first index > threshold,
            // we will try to compact log.
            // raft log entries[..............................................]
            //                  ^                                       ^
            //                  |-----------------threshold------------ |
            //              first_index                         replicated_index
            let replicated_idx = peer.raft_group
                .status()
                .progress
                .values()
                .map(|p| p.matched)
                .min()
                .unwrap();
            // When an election happened or a new peer is added, replicated_idx can be 0.
            if replicated_idx > 0 {
                let last_idx = peer.raft_group.raft.raft_log.last_index();
                assert!(last_idx >= replicated_idx,
                        "expect last index {} >= replicated index {}",
                        last_idx,
                        replicated_idx);
                REGION_MAX_LOG_LAG.observe((last_idx - replicated_idx) as f64);
            }
            let applied_idx = peer.get_store().applied_index();
            let first_idx = peer.get_store().first_index();
            let mut compact_idx;
            if applied_idx > first_idx &&
               applied_idx - first_idx >= self.cfg.raft_log_gc_count_limit {
                compact_idx = applied_idx;
            } else if peer.raft_log_size_hint >= self.cfg.raft_log_gc_size_limit {
                compact_idx = applied_idx;
            } else if replicated_idx < first_idx ||
                      replicated_idx - first_idx <= self.cfg.raft_log_gc_threshold {
                continue;
            } else {
                compact_idx = replicated_idx;
            }

            // Have no idea why subtract 1 here, but original code did this by magic.
            assert!(compact_idx > 0);
            compact_idx -= 1;
            if compact_idx < first_idx {
                // In case compact_idx == first_idx before subtraction.
                continue;
            }

            total_gc_logs += compact_idx - first_idx;

            let term = peer.raft_group.raft.raft_log.term(compact_idx).unwrap();

            // Create a compact log request and notify directly.
            let request = new_compact_log_request(region_id, peer.peer.clone(), compact_idx, term);

            if let Err(e) = self.sendch.try_send(Msg::new_raft_cmd(request, Box::new(|_| {}))) {
                error!("{} send compact log {} err {:?}", peer.tag, compact_idx, e);
            }
        }

        PEER_GC_RAFT_LOG_COUNTER.inc_by(total_gc_logs as f64).unwrap();
        self.register_raft_gc_log_tick(event_loop);
    }

    fn register_split_region_check_tick(&self, event_loop: &mut EventLoop<Self>) {
        if let Err(e) = register_timer(event_loop,
                                       Tick::SplitRegionCheck,
                                       self.cfg.split_region_check_tick_interval) {
            error!("{} register split region check tick err: {:?}", self.tag, e);
        };
    }

    fn on_split_region_check_tick(&mut self, event_loop: &mut EventLoop<Self>) {
        // To avoid frequent scan, we only add new scan tasks if all previous tasks
        // have finished.
        // TODO: check whether a gc progress has been started.
        if self.split_check_worker.is_busy() {
            self.register_split_region_check_tick(event_loop);
            return;
        }
        for peer in self.region_peers.values_mut() {
            if !peer.is_leader() {
                continue;
            }

            if peer.size_diff_hint < self.cfg.region_check_size_diff {
                continue;
            }
            info!("{} region's size diff {} >= {}, need to check whether should split",
                  peer.tag,
                  peer.size_diff_hint,
                  self.cfg.region_check_size_diff);
            let task = SplitCheckTask::new(peer.get_store());
            if let Err(e) = self.split_check_worker.schedule(task) {
                error!("{} failed to schedule split check: {}", self.tag, e);
            }
            peer.size_diff_hint = 0;
        }

        self.register_split_region_check_tick(event_loop);
    }

    fn register_compact_check_tick(&self, event_loop: &mut EventLoop<Self>) {
        if let Err(e) = register_timer(event_loop,
                                       Tick::CompactCheck,
                                       self.cfg.region_compact_check_interval) {
            error!("{} register compact check tick err: {:?}", self.tag, e);
        }
    }

    fn on_compact_check_tick(&mut self, event_loop: &mut EventLoop<Self>) {
        for peer in self.region_peers.values_mut() {
            if peer.delete_keys_hint < self.cfg.region_compact_delete_keys_count {
                continue;
            }
            for &cf in &[CF_DEFAULT, CF_WRITE] {
                let task = CompactTask {
                    cf_name: String::from(cf),
                    start_key: Some(keys::enc_start_key(peer.region())),
                    end_key: Some(keys::enc_end_key(peer.region())),
                };
                if let Err(e) = self.compact_worker.schedule(task) {
                    error!("{} failed to schedule compact task: {}", self.tag, e);
                }
            }
            peer.delete_keys_hint = 0;
            // Compact only 1 region each check in case compact task accumulates.
            break;
        }
        self.register_compact_check_tick(event_loop);
    }

    fn on_split_check_result(&mut self,
                             region_id: u64,
                             epoch: metapb::RegionEpoch,
                             split_key: Vec<u8>) {
        if split_key.is_empty() {
            error!("[region {}] split key should not be empty!!!", region_id);
            return;
        }
        let p = self.region_peers.get(&region_id);
        if p.is_none() || !p.unwrap().is_leader() {
            // region on this store is no longer leader, skipped.
            info!("[region {}] region on {} doesn't exist or is not leader, skip.",
                  region_id,
                  self.store_id());
            return;
        }

        let peer = p.unwrap();
        let region = peer.region();

        if region.get_region_epoch().get_version() != epoch.get_version() {
            info!("{} epoch changed {:?} != {:?}, need re-check later",
                  peer.tag,
                  region.get_region_epoch(),
                  epoch);
            return;
        }

        let key = keys::origin_key(&split_key);
        let task = PdTask::AskSplit {
            region: region.clone(),
            split_key: key.to_vec(),
            peer: peer.peer.clone(),
        };

        if let Err(e) = self.pd_worker.schedule(task) {
            error!("{} failed to notify pd to split at {:?}: {}",
                   peer.tag,
                   split_key,
                   e);
        }
    }

    fn on_pd_heartbeat_tick(&mut self, event_loop: &mut EventLoop<Self>) {
        for peer in self.region_peers.values_mut() {
            peer.check_peers();
        }

        let mut leader_count = 0;
        for peer in self.region_peers.values() {
            if peer.is_leader() {
                leader_count += 1;
                peer.heartbeat_pd(&self.cfg, &self.pd_worker);
            }
        }

        STORE_PD_HEARTBEAT_GAUGE_VEC.with_label_values(&["leader"]).set(leader_count as f64);
        STORE_PD_HEARTBEAT_GAUGE_VEC.with_label_values(&["region"])
            .set(self.region_peers.len() as f64);

        self.register_pd_heartbeat_tick(event_loop);
    }


    fn register_pd_heartbeat_tick(&self, event_loop: &mut EventLoop<Self>) {
        if let Err(e) = register_timer(event_loop,
                                       Tick::PdHeartbeat,
                                       self.cfg.pd_heartbeat_tick_interval) {
            error!("{} register pd heartbeat tick err: {:?}", self.tag, e);
        };
    }

    fn store_heartbeat_pd(&mut self) {
        let mut stats = StoreStats::new();
        let disk_stats = match fs2::statvfs(self.engine.path()) {
            Err(e) => {
                error!("{} get disk stat for rocksdb {} failed: {}",
                       self.tag,
                       self.engine.path(),
                       e);
                return;
            }
            Ok(stats) => stats,
        };

        let disk_cap = disk_stats.total_space();
        let capacity = if self.cfg.capacity == 0 || disk_cap < self.cfg.capacity {
            disk_cap
        } else {
            self.cfg.capacity
        };
        stats.set_capacity(capacity);

        let mut used_size = flush_engine_properties_and_get_used_size(self.engine.clone());
        used_size += self.snap_mgr.rl().get_total_snap_size();

        let mut available = if capacity > used_size {
            capacity - used_size
        } else {
            warn!("{} no available space", self.tag);
            0
        };

        // We only care rocksdb SST file size, so we should
        // check disk available here.
        if available > disk_stats.free_space() {
            available = disk_stats.free_space();
        }

        stats.set_store_id(self.store_id());
        stats.set_available(available);
        stats.set_region_count(self.region_peers.len() as u32);

        let snap_stats = self.snap_mgr.rl().stats();
        stats.set_sending_snap_count(snap_stats.sending_count as u32);
        stats.set_receiving_snap_count(snap_stats.receiving_count as u32);

        STORE_SIZE_GAUGE_VEC.with_label_values(&["capacity"]).set(capacity as f64);
        STORE_SIZE_GAUGE_VEC.with_label_values(&["available"]).set(available as f64);

        STORE_SNAPSHOT_TRAFFIC_GAUGE_VEC.with_label_values(&["sending"])
            .set(snap_stats.sending_count as f64);
        STORE_SNAPSHOT_TRAFFIC_GAUGE_VEC.with_label_values(&["receiving"])
            .set(snap_stats.receiving_count as f64);

        let mut apply_snapshot_count = 0;
        for peer in self.region_peers.values_mut() {
            if peer.mut_store().check_applying_snap() {
                apply_snapshot_count += 1;
            }
        }

        stats.set_applying_snap_count(apply_snapshot_count as u32);
        STORE_SNAPSHOT_TRAFFIC_GAUGE_VEC.with_label_values(&["applying"])
            .set(apply_snapshot_count as f64);

        stats.set_start_time(self.start_time.sec as u32);

        stats.set_is_busy(self.is_busy);
        self.is_busy = false;

        if let Err(e) = self.pd_worker.schedule(PdTask::StoreHeartbeat { stats: stats }) {
            error!("{} failed to notify pd: {}", self.tag, e);
        }
    }

    fn on_pd_store_heartbeat_tick(&mut self, event_loop: &mut EventLoop<Self>) {
        self.store_heartbeat_pd();
        self.flush_engine_statistics();
        self.register_pd_store_heartbeat_tick(event_loop);
    }

    fn flush_engine_statistics(&mut self) {
        for t in ENGINE_TICKER_TYPES {
            let v = self.engine.get_statistics_ticker_count(*t);
            flush_engine_ticker_metrics(*t, v);
        }

        for t in ENGINE_HIST_TYPES {
            if let Some(v) = self.engine.get_statistics_histogram(*t) {
                flush_engine_histogram_metrics(*t, v);
            }
        }
    }

    fn handle_snap_mgr_gc(&mut self) -> Result<()> {
        let mut snap_keys = try!(self.snap_mgr.wl().list_snap());
        if snap_keys.is_empty() {
            return Ok(());
        }
        snap_keys.sort();
        let (mut last_region_id, mut compacted_idx, mut compacted_term) = (0, u64::MAX, u64::MAX);
        let mut is_applying_snap = false;
        for (key, is_sending) in snap_keys {
            if self.snap_mgr.rl().has_registered(&key) {
                continue;
            }
            if last_region_id != key.region_id {
                last_region_id = key.region_id;
                match self.region_peers.get(&key.region_id) {
                    None => {
                        // region is deleted
                        compacted_idx = u64::MAX;
                        compacted_term = u64::MAX;
                        is_applying_snap = false;
                    }
                    Some(peer) => {
                        let s = peer.get_store();
                        compacted_idx = s.truncated_index();
                        compacted_term = s.truncated_term();
                        is_applying_snap = s.is_applying_snapshot();
                    }
                };
            }

            if is_sending {
                let s = try!(self.snap_mgr.rl().get_snapshot_for_sending(&key));
                if key.term < compacted_term || key.idx < compacted_idx {
                    info!("[region {}] snap file {} has been compacted, delete.",
                          key.region_id,
                          key);
                    s.delete();
                } else if let Ok(meta) = s.meta() {
                    let modified = box_try!(meta.modified());
                    if let Ok(elapsed) = modified.elapsed() {
                        if elapsed > Duration::from_secs(self.cfg.snap_gc_timeout) {
                            info!("[region {}] snap file {} has been expired, delete.",
                                  key.region_id,
                                  key);
                            s.delete();
                        }
                    }
                }
            } else if key.term <= compacted_term &&
                      (key.idx < compacted_idx || key.idx == compacted_idx && !is_applying_snap) {
                info!("[region {}] snap file {} has been applied, delete.",
                      key.region_id,
                      key);
                let a = try!(self.snap_mgr.rl().get_snapshot_for_applying(&key));
                a.delete();
            }
        }
        Ok(())
    }

    fn on_snap_mgr_gc(&mut self, event_loop: &mut EventLoop<Self>) {
        if let Err(e) = self.handle_snap_mgr_gc() {
            error!("{} failed to gc snap manager: {:?}", self.tag, e);
        }
        self.register_snap_mgr_gc_tick(event_loop);
    }

    fn on_compact_lock_cf(&mut self, event_loop: &mut EventLoop<Self>) {
        // Create a compact lock cf task(compact whole range) and schedule directly.
        let task = CompactTask {
            cf_name: String::from(CF_LOCK),
            start_key: None,
            end_key: None,
        };
        if let Err(e) = self.compact_worker.schedule(task) {
            error!("{} failed to schedule compact lock cf task: {:?}",
                   self.tag,
                   e);
        }

        self.register_compact_lock_cf_tick(event_loop);
    }

    fn register_pd_store_heartbeat_tick(&self, event_loop: &mut EventLoop<Self>) {
        if let Err(e) = register_timer(event_loop,
                                       Tick::PdStoreHeartbeat,
                                       self.cfg.pd_store_heartbeat_tick_interval) {
            error!("{} register pd store heartbeat tick err: {:?}", self.tag, e);
        };
    }

    fn register_snap_mgr_gc_tick(&self, event_loop: &mut EventLoop<Self>) {
        if let Err(e) = register_timer(event_loop,
                                       Tick::SnapGc,
                                       self.cfg.snap_mgr_gc_tick_interval) {
            error!("{} register snap mgr gc tick err: {:?}", self.tag, e);
        }
    }

    fn register_compact_lock_cf_tick(&self, event_loop: &mut EventLoop<Self>) {
        if let Err(e) = register_timer(event_loop,
                                       Tick::CompactLockCf,
                                       self.cfg.lock_cf_compact_interval) {
            error!("{} register compact cf-lock tick err: {:?}", self.tag, e);
        }
    }

    fn on_unreachable(&mut self, region_id: u64, to_peer_id: u64) {
        if let Some(mut peer) = self.region_peers.get_mut(&region_id) {
            peer.raft_group.report_unreachable(to_peer_id);
        }
    }
}

// Consistency Check implementation.

/// Verify and store the hash to state. return true means the hash has been stored successfully.
fn verify_and_store_hash(region_id: u64,
                         state: &mut ConsistencyState,
                         expected_index: u64,
                         expected_hash: Vec<u8>)
                         -> bool {
    if expected_index < state.index {
        REGION_HASH_COUNTER_VEC.with_label_values(&["verify", "miss"]).inc();
        warn!("[region {}] has scheduled a new hash: {} > {}, skip.",
              region_id,
              state.index,
              expected_index);
        return false;
    }

    if state.index == expected_index {
        if state.hash != expected_hash {
            panic!("[region {}] hash at {} not correct, want {}, got {}!!!",
                   region_id,
                   state.index,
                   escape(&expected_hash),
                   escape(&state.hash));
        }
        REGION_HASH_COUNTER_VEC.with_label_values(&["verify", "matched"]).inc();
        state.hash = vec![];
        return false;
    }

    if state.index != INVALID_INDEX && !state.hash.is_empty() {
        // Maybe computing is too slow or computed result is dropped due to channel full.
        // If computing is too slow, miss count will be increased twice.
        REGION_HASH_COUNTER_VEC.with_label_values(&["verify", "miss"]).inc();
        warn!("[region {}] hash belongs to index {}, but we want {}, skip.",
              region_id,
              state.index,
              expected_index);
    }

    state.index = expected_index;
    state.hash = expected_hash;
    true
}

impl<T: Transport, C: PdClient> Store<T, C> {
    fn register_consistency_check_tick(&self, event_loop: &mut EventLoop<Self>) {
        if let Err(e) = register_timer(event_loop,
                                       Tick::ConsistencyCheck,
                                       self.cfg.consistency_check_tick_interval * 1000) {
            error!("{} register consistency check tick err: {:?}", self.tag, e);
        };
    }

    fn on_consistency_check_tick(&mut self, event_loop: &mut EventLoop<Self>) {
        if self.consistency_check_worker.is_busy() {
            // To avoid frequent scan, schedule new check only when all the
            // scheduled check is done.
            self.register_consistency_check_tick(event_loop);
            return;
        }
        let (mut candidate_id, mut candidate_check_time) = (0, Instant::now());
        for (&region_id, peer) in &mut self.region_peers {
            if !peer.is_leader() {
                continue;
            }
            if peer.consistency_state.last_check_time < candidate_check_time {
                candidate_id = region_id;
                candidate_check_time = peer.consistency_state.last_check_time;
            }
        }

        if candidate_id != 0 {
            let peer = &self.region_peers[&candidate_id];

            info!("{} scheduling consistent check", peer.tag);
            let msg = Msg::new_raft_cmd(new_compute_hash_request(candidate_id, peer.peer.clone()),
                                        Box::new(|_| {}));

            if let Err(e) = self.sendch.send(msg) {
                error!("{} failed to schedule consistent check: {:?}", peer.tag, e);
            }
        }

        self.register_consistency_check_tick(event_loop);
    }

    fn on_ready_compute_hash(&mut self, region: metapb::Region, index: u64, snap: EngineSnapshot) {
        let region_id = region.get_id();
        self.region_peers.get_mut(&region_id).unwrap().consistency_state.last_check_time =
            Instant::now();
        let task = ConsistencyCheckTask::compute_hash(region, index, snap);
        info!("[region {}] schedule {}", region_id, task);
        if let Err(e) = self.consistency_check_worker.schedule(task) {
            error!("[region {}] schedule failed: {:?}", region_id, e);
        }
    }

    fn on_ready_verify_hash(&mut self,
                            region_id: u64,
                            expected_index: u64,
                            expected_hash: Vec<u8>) {
        let state = match self.region_peers.get_mut(&region_id) {
            None => {
                warn!("[region {}] receive stale hash at index {}",
                      region_id,
                      expected_index);
                return;
            }
            Some(p) => &mut p.consistency_state,
        };

        verify_and_store_hash(region_id, state, expected_index, expected_hash);
    }

    fn on_hash_computed(&mut self, region_id: u64, index: u64, hash: Vec<u8>) {
        let (state, peer) = match self.region_peers.get_mut(&region_id) {
            None => {
                warn!("[region {}] receive stale hash at index {}",
                      region_id,
                      index);
                return;
            }
            Some(p) => (&mut p.consistency_state, &p.peer),
        };

        if !verify_and_store_hash(region_id, state, index, hash) {
            return;
        }

        let msg = Msg::new_raft_cmd(new_verify_hash_request(region_id, peer.clone(), state),
                                    Box::new(|_| {}));
        if let Err(e) = self.sendch.send(msg) {
            error!("[region {}] failed to schedule verify command for index {}: {:?}",
                   region_id,
                   index,
                   e);
        }
    }
}

fn new_admin_request(region_id: u64, peer: metapb::Peer) -> RaftCmdRequest {
    let mut request = RaftCmdRequest::new();
    request.mut_header().set_region_id(region_id);
    request.mut_header().set_peer(peer);
    request.mut_header().set_uuid(Uuid::new_v4().as_bytes().to_vec());
    request
}

fn new_verify_hash_request(region_id: u64,
                           peer: metapb::Peer,
                           state: &ConsistencyState)
                           -> RaftCmdRequest {
    let mut request = new_admin_request(region_id, peer);

    let mut admin = AdminRequest::new();
    admin.set_cmd_type(AdminCmdType::VerifyHash);
    admin.mut_verify_hash().set_index(state.index);
    admin.mut_verify_hash().set_hash(state.hash.clone());
    request.set_admin_request(admin);
    request
}

fn new_compute_hash_request(region_id: u64, peer: metapb::Peer) -> RaftCmdRequest {
    let mut request = new_admin_request(region_id, peer);

    let mut admin = AdminRequest::new();
    admin.set_cmd_type(AdminCmdType::ComputeHash);
    request.set_admin_request(admin);
    request
}

fn register_timer<T: Transport, C: PdClient>(event_loop: &mut EventLoop<Store<T, C>>,
                                             tick: Tick,
                                             delay: u64)
                                             -> Result<()> {
    // TODO: now mio TimerError doesn't implement Error trait,
    // so we can't use `try!` directly.
    if delay == 0 {
        // 0 delay means turn off the timer.
        return Ok(());
    }
    box_try!(event_loop.timeout(tick, Duration::from_millis(delay)));
    Ok(())
}

fn new_compact_log_request(region_id: u64,
                           peer: metapb::Peer,
                           compact_index: u64,
                           compact_term: u64)
                           -> RaftCmdRequest {
    let mut request = new_admin_request(region_id, peer);

    let mut admin = AdminRequest::new();
    admin.set_cmd_type(AdminCmdType::CompactLog);
    admin.mut_compact_log().set_compact_index(compact_index);
    admin.mut_compact_log().set_compact_term(compact_term);
    request.set_admin_request(admin);
    request
}

impl<T: Transport, C: PdClient> mio::Handler for Store<T, C> {
    type Timeout = Tick;
    type Message = Msg;

    fn notify(&mut self, event_loop: &mut EventLoop<Self>, msg: Msg) {
        match msg {
            Msg::RaftMessage(data) => {
                if let Err(e) = self.on_raft_message(data) {
                    error!("{} handle raft message err: {:?}", self.tag, e);
                }
            }
            Msg::RaftCmd { send_time, request, callback } => {
                self.raft_metrics
                    .propose
                    .request_wait_time
                    .observe(duration_to_sec(send_time.elapsed()) as f64);
                self.propose_raft_command(request, callback)
            }
            Msg::Quit => {
                info!("{} receive quit message", self.tag);
                event_loop.shutdown();
            }
            Msg::SplitCheckResult { region_id, epoch, split_key } => {
                info!("[region {}] split check complete.", region_id);
                self.on_split_check_result(region_id, epoch, split_key);
            }
            Msg::ReportUnreachable { region_id, to_peer_id } => {
                self.on_unreachable(region_id, to_peer_id);
            }
            Msg::SnapshotStats => self.store_heartbeat_pd(),
            Msg::ComputeHashResult { region_id, index, hash } => {
                self.on_hash_computed(region_id, index, hash);
            }
        }
    }

    fn timeout(&mut self, event_loop: &mut EventLoop<Self>, timeout: Tick) {
        let t = SlowTimer::new();
        match timeout {
            Tick::Raft => self.on_raft_base_tick(event_loop),
            Tick::RaftLogGc => self.on_raft_gc_log_tick(event_loop),
            Tick::SplitRegionCheck => self.on_split_region_check_tick(event_loop),
            Tick::CompactCheck => self.on_compact_check_tick(event_loop),
            Tick::PdHeartbeat => self.on_pd_heartbeat_tick(event_loop),
            Tick::PdStoreHeartbeat => self.on_pd_store_heartbeat_tick(event_loop),
            Tick::SnapGc => self.on_snap_mgr_gc(event_loop),
            Tick::CompactLockCf => self.on_compact_lock_cf(event_loop),
            Tick::ConsistencyCheck => self.on_consistency_check_tick(event_loop),
            Tick::ReportRegionFlow => self.on_report_region_flow(event_loop),
        }
        slow_log!(t, "{} handle timeout {:?}", self.tag, timeout);
    }

    // This method is invoked very frequently, should avoid time consuming operation.
    fn tick(&mut self, event_loop: &mut EventLoop<Self>) {
        if !event_loop.is_running() {
            self.stop();
            return;
        }

        // We handle raft ready in event loop.
        if !self.pending_raft_groups.is_empty() {
            self.on_raft_ready();
        }

        self.poll_apply();

        self.pending_regions.clear();
    }
}

impl<T: Transport, C: PdClient> Store<T, C> {
    /// load the target peer of request as mutable borrow.
    fn mut_target_peer(&mut self, request: &RaftCmdRequest) -> Result<&mut Peer> {
        let region_id = request.get_header().get_region_id();
        match self.region_peers.get_mut(&region_id) {
            None => Err(Error::RegionNotFound(region_id)),
            Some(peer) => Ok(peer),
        }
    }

    // Handle status commands here, separate the logic, maybe we can move it
    // to another file later.
    // Unlike other commands (write or admin), status commands only show current
    // store status, so no need to handle it in raft group.
    fn execute_status_command(&mut self, request: RaftCmdRequest) -> Result<RaftCmdResponse> {
        let cmd_type = request.get_status_request().get_cmd_type();
        let region_id = request.get_header().get_region_id();

        let mut response = try!(match cmd_type {
            StatusCmdType::RegionLeader => self.execute_region_leader(request),
            StatusCmdType::RegionDetail => self.execute_region_detail(request),
            StatusCmdType::InvalidStatus => Err(box_err!("invalid status command!")),
        });
        response.set_cmd_type(cmd_type);

        let mut resp = RaftCmdResponse::new();
        resp.set_status_response(response);
        // Bind peer current term here.
        if let Some(peer) = self.region_peers.get(&region_id) {
            bind_term(&mut resp, peer.term());
        }
        Ok(resp)
    }

    fn execute_region_leader(&mut self, request: RaftCmdRequest) -> Result<StatusResponse> {
        let peer = try!(self.mut_target_peer(&request));

        let mut resp = StatusResponse::new();
        if let Some(leader) = peer.get_peer_from_cache(peer.leader_id()) {
            resp.mut_region_leader().set_leader(leader);
        }

        Ok(resp)
    }

    fn execute_region_detail(&mut self, request: RaftCmdRequest) -> Result<StatusResponse> {
        let peer = try!(self.mut_target_peer(&request));
        if !peer.get_store().is_initialized() {
            let region_id = request.get_header().get_region_id();
            return Err(Error::RegionNotInitialized(region_id));
        }
        let mut resp = StatusResponse::new();
        resp.mut_region_detail().set_region(peer.region().clone());
        if let Some(leader) = peer.get_peer_from_cache(peer.leader_id()) {
            resp.mut_region_detail().set_leader(leader);
        }

        Ok(resp)
    }
}<|MERGE_RESOLUTION|>--- conflicted
+++ resolved
@@ -1086,7 +1086,6 @@
                 // In this worst case scenario, the new split raft group will not be available
                 // since there is no leader established during one election timeout after the split.
                 let is_leader = self.region_peers[&region_id].is_leader();
-<<<<<<< HEAD
                 let my_id = new_peer.peer_id();
                 if right.get_peers().into_iter().all(|p| p.get_id() >= my_id) {
                     if right.get_peers().len() > 1 {
@@ -1095,11 +1094,7 @@
                         new_peer.raft_group.raft.become_leader();
                     }
                 } else if is_leader && right.get_peers().len() > 1 {
-                    for _ in 0..self.cfg.accelerate_campaign_after_split_ticks() {
-=======
-                if is_leader && right.get_peers().len() > 1 {
                     for _ in 0..new_peer.accelerate_campaign_ticks() {
->>>>>>> e4e84b6c
                         new_peer.raft_group.tick();
                     }
                 }
