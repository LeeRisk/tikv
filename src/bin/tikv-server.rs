--- conflicted
+++ resolved
@@ -584,14 +584,11 @@
     cfg_u64(&mut cfg.raft_store.consistency_check_tick_interval,
             config,
             "raftstore.consistency-check-interval");
-<<<<<<< HEAD
-    cfg.raft_store.use_sst_file_snapshot =
-        get_toml_boolean(config, "raftstore.use-sst-file-snapshot", Some(false));
-=======
     cfg_usize(&mut cfg.raft_store.accelerate_campaign_reserved_ticks,
               config,
               "raftstore.accelerate-campaign-reserved-ticks");
->>>>>>> e4e84b6c
+    cfg.raft_store.use_sst_file_snapshot =
+        get_toml_boolean(config, "raftstore.use-sst-file-snapshot", Some(false));
     cfg_usize(&mut cfg.storage.sched_notify_capacity,
               config,
               "storage.scheduler-notify-capacity");
